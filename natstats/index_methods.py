"""
A set of index methods and index helper functions.
"""
from typing import Optional

import numpy as np
import pandas as pd

from natstats._validation import _handle_axis
from natstats.aggregation import aggregate


def calculate_index(
        prices: pd.DataFrame,
        base_prices: pd.DataFrame,
        method: str,
        axis: pd._typing.Axis = 1,
        weights: Optional[pd.DataFrame] = None,
        ) -> pd.Series:
    """Calculates the index with the given method.
<<<<<<< HEAD

=======
    
>>>>>>> 988cab1d
    Parameters
    ----------
    prices: DataFrame
        The prices with which to calculate the index.
    base_prices: DataFrame
        The pre-calculated base prices for the index calculation.
    method: {'jevons', 'dutot', 'carli', 'laspeyres', 'geometric_laspeyres'}, str or callable, defaults to 'jevons'
        Method to calculate the index.
    axis : {0 or 'index', 1 or 'columns'}, defaults to 0
        The axis that holds the time series values.
    weights: DataFrame, optional
        The weights to use if the index method requires it.
<<<<<<< HEAD
    
=======
        
>>>>>>> 988cab1d
    Returns
    -------
    Series
        The index.
    """
    axis = _handle_axis(axis)
<<<<<<< HEAD

=======
    
>>>>>>> 988cab1d
    index_method_mapper = {
        'jevons': jevons_index,
        'carli': carli_index,
        'dutot': dutot_index,
        'laspeyres': laspeyres_index,
        'geometric_laspeyres': geometric_laspeyres_index,
    }
    index_method = index_method_mapper.get(method)
    
    if method in ['laspeyres', 'geometric_laspeyres']:
        indices = index_method(prices, base_prices, weights, axis) 
    else:
        indices = index_method(prices, base_prices, axis)
        
    return indices * 100
    

def jevons_index(prices, base_prices, axis):
    """Calculates an index using the Jevons method which takes the
    geometric mean of price relatives.
    """
    price_relatives = prices.div(base_prices)
    return geo_mean(price_relatives, axis)


def carli_index(prices, base_prices, axis):
    """Calculates an index using the Carli method which takes the mean
    of price relatives.
    """
    price_relatives = prices.div(base_prices)
    return price_relatives.mean(axis)


def dutot_index(prices, base_prices, axis):
    """Calculates an index using the Dutot method which divides the
    mean of the prices by the mean of the base prices.
    """
    return prices.mean(axis).div(base_prices.mean(axis))


def laspeyres_index(prices, base_prices, weights, axis):
    """Calculates an index using the Laspeyres method which takes a
    sum of the product of the price relatives and weight shares.
    """
    price_relatives = prices.div(base_prices)
    return aggregate(price_relatives, weights, axis=axis)


def geometric_laspeyres_index(prices, base_prices, weights, axis):
    """Calculates an index using the geometric Laspeyres method which
    takes the geometric mean of the price relatives multiplied by weight
    shares.
    """
    price_relatives = prices.div(base_prices)
    return aggregate(price_relatives, weights, method='geomean', axis=axis)


def geo_mean(indices: pd.DataFrame, axis: int = 1) -> pd.DataFrame:
    """Calculates the geometric mean, accounting for missing values."""
    if isinstance(indices, pd.DataFrame):
        return np.exp(np.log(indices.prod(axis)) / indices.notna().sum(axis))
    else:
        return np.exp(np.log(indices.prod()) / indices.notna().sum())<|MERGE_RESOLUTION|>--- conflicted
+++ resolved
@@ -18,11 +18,7 @@
         weights: Optional[pd.DataFrame] = None,
         ) -> pd.Series:
     """Calculates the index with the given method.
-<<<<<<< HEAD
 
-=======
-    
->>>>>>> 988cab1d
     Parameters
     ----------
     prices: DataFrame
@@ -35,22 +31,14 @@
         The axis that holds the time series values.
     weights: DataFrame, optional
         The weights to use if the index method requires it.
-<<<<<<< HEAD
-    
-=======
-        
->>>>>>> 988cab1d
+
     Returns
     -------
     Series
         The index.
     """
     axis = _handle_axis(axis)
-<<<<<<< HEAD
 
-=======
-    
->>>>>>> 988cab1d
     index_method_mapper = {
         'jevons': jevons_index,
         'carli': carli_index,
