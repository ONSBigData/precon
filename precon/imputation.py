"""
A set of functions for imputation methods.

# TODO: Modify the functions to work with a user defined period.
    * Look at using pd.Grouper with freq argument
"""
from typing import Optional, Sequence, Union

import numpy as np
import pandas as pd

from precon._validation import _handle_axis, _list_convert
from precon.index_methods import calculate_index
<<<<<<< HEAD
from precon.helpers import flip, axis_slice, subset_shared_axis
=======
from precon.helpers import flip, axis_vals_as_frame
>>>>>>> 4e441a78
from precon.weights import reindex_weights_to_indices


def impute_base_prices(
        prices: pd.DataFrame,
        to_impute: pd.DataFrame,
        index_method: str,
        shift_imputed_values: bool = True,
        base_period: int = 1,
        axis: pd._typing.Axis = 1,
        weights: Optional[pd.DataFrame] = None,
        # TODO: make index_method an Enum
        adjustments: Optional[pd.DataFrame] = None,
        ) -> pd.DataFrame:
    """
    Imputes base prices where specified by 'to_impute' for given prices.

    Supports:

        * selecting index method for the imputation index
        * shifting imputated values to the period ahead
        * quality adjustment

    Parameters
    ----------
    prices: DataFrame
        Prices to get imputed base prices for.
    to_impute: DataFrame
        A boolean mask of where to impute.
    index_method: {'jevons', 'dutot', 'carli', 'laspeyres', 'geometric_laspeyres'}
        Method to calculate the index to impute with.
    shift_imputed_values: bool, defaults to True
        True if imputed values are shifted onto the following period.
    base_period: int, defaults to 1
        Base period to select initial base prices from.
    axis : {0 or 'index', 1 or 'columns'}, defaults to 0
        The axis that holds the time series values.
    weights: DataFrame, optional
        Weights needed for laspeyres and geometric laspeyres index
        methods.
    adjustments: DataFrame, optional
        Adjustment values to apply to prices for quality adjustment. If
        there is no adjustment for a price then the adjustment value
        should be zero.

    Returns
    -------
    DataFrame
        The imputed base prices.
    """
    axis = _handle_axis(axis)

    # Subset the metadata axis to match those of indices, for quicker
    # handling of function when applied by groupby.    
    to_impute = subset_shared_axis(to_impute, prices, flip(axis))
    if weights is not None:
        weights = subset_shared_axis(weights, prices, flip(axis))
    if adjustments is not None:
        adjustments = subset_shared_axis(adjustments, prices, flip(axis))
    
    # Ensure the weights are in the same shape as the prices and
    # exclude the prices to impute from the imputation index
    # calculation by setting weights to zero.
    if weights is not None:
        weights = reindex_weights_to_indices(weights, prices, axis=axis)
        weights = weights.mask(to_impute, 0)

    # Get the base prices to start with from given base period.
    start_prices = get_base_prices(prices, base_period, axis=axis, ffill=False)
    base_prices = start_prices.copy()

    if not shift_imputed_values:
        # Shifting because base prices need to apply to the
        # following base period. Shifts later on after base prices have
        # been imputed if shift_imputed_values is True.
        base_prices = base_prices.shift(1, axis=axis)

    # Apply quality adjustment if adjustments are given.
    if adjustments is not None:
        base_prices_filled = base_prices.ffill(axis)
        to_adjust = adjustments.ne(0)

        base_prices[to_adjust] = get_quality_adjusted_prices(
            prices,
            base_prices_filled,
            adjustments,
            axis,
        )

    # Repeat base price imputation method n times where n is the
    # max number of imputations needed in a year. This is because the
    # index needs the newly imputed values at each new period in order
    # to impute correctly.
    # TODO: Does it though? Test whether this loop can be removed
    times_to_impute = get_annual_max_count(to_impute, flip(axis))
    for _ in range(times_to_impute):

        base_prices_filled = base_prices.ffill(axis)

        # If no weights, set base_prices where imputation occurs to NA
        # to get the index excluding those values for imputing
        if weights is None:
            base_prices_filled[to_impute] = np.nan

        # Get imputed base prices by dividing the prices by the index
        # excluding values to impute
        index = calculate_index(
            prices,
            base_prices_filled,
            weights=weights,
            method=index_method,
            axis=flip(axis),
        )

        imputed_values = prices.div(index, axis) * 100
        base_prices = base_prices.mask(to_impute, imputed_values)

    # Groupby year prevents discontinued prices filling beyond the year
    # that they are discontinued
    # TODO: Get this to work for user defined freq
    # TODO: Check this doesn't fail for central collection
    base_prices = (
        base_prices.groupby(lambda x: x.year, axis=axis)
        .fillna(method='ffill', axis=axis)
    )

    if shift_imputed_values:
        # Shift the base prices one period ahead so the price in the
        # next base period uses the previous base price for calculating
        # the index value. Also shifts imputed base prices here.
        base_prices = base_prices.shift(1, axis=axis)

    # Back fill the first Jan
    return base_prices.fillna(start_prices)


def get_base_prices(
        prices: pd.DataFrame,
        base_period: Union[int, Sequence[int]] = 1,
        axis: pd._typing.Axis = 0,
        ffill: bool = True,
        shift: bool = True,
        ) -> pd.DataFrame:
    """Return prices at base month with optional ffill and shift.

    Default behaviour is to fill forward values within the year and
    shift one period, since base prices usually start being used in
    the following period up to the next base period. Will return
    NaNs in non-base month if ffill=False.

    Parameters
    ----------
    prices : DataFrame
    base_period : int, or list of ints
        The base periods to select base prices from.
    axis : {0, 1} int, defaults to 0
        Fill and shift direction.
    ffill : bool, defaults to True
        Switch to forward fill values within the year.
    shift : bool, defaults to True
        Switch to shift values by one period.

    Returns
    -------
    DataFrame
        The base prices.

    Notes
    -----
    The base prices are forward filled within each year so that base
    prices are not filled when prices have stopped being collected.
    When shifting, base prices are shifted by one period. So for a base
    period of Jan (int=1) base prices are shifted on to the Feb-Jan+1
    time delta in which they apply. A base price is needed for the Jan
    period at the start of the series, so the function fills the
    shifted values with the unshifted values to achieve this
    
    TODO: Make this work for any base period.
    
    """
    base_period = _list_convert(base_period)
    
    # Only prices in the base periods are not NaN.
    months = axis_vals_as_frame(prices, axis, converter=lambda x: x.month)
    base_prices = prices.where(months.eq(base_period))

    if ffill:
        # Fill base prices forward within the year
        base_prices = (
            base_prices
            .groupby(lambda x: x.year, axis=axis)
            .fillna(method='ffill')
        )
        
    if shift:
        # Fill NAs in first period with unshifted base prices.
        base_prices = base_prices.shift(1, axis=axis).fillna(base_prices)
    
    return base_prices


def get_quality_adjusted_prices(
        prices: pd.DataFrame,
        base_prices: pd.DataFrame,
        adjustments: pd.DataFrame,
        axis: pd._typing.Axis = 1,
        ) -> pd.DataFrame:
    """Applies the quality adjustments to get new base prices."""
    adjustment_factor = prices.div(prices - adjustments)

    return base_prices * adjustment_factor.cumprod(axis)


def get_annual_max_count(
        df: pd.DataFrame,
        axis: pd._typing.Axis,
        ) -> int:
    """Counts values present in each year for df, returns max."""
    # TODO: Change this to work with user defined freq
    return int(df.any(axis).groupby(lambda x: x.year).sum().max())<|MERGE_RESOLUTION|>--- conflicted
+++ resolved
@@ -11,11 +11,11 @@
 
 from precon._validation import _handle_axis, _list_convert
 from precon.index_methods import calculate_index
-<<<<<<< HEAD
-from precon.helpers import flip, axis_slice, subset_shared_axis
-=======
-from precon.helpers import flip, axis_vals_as_frame
->>>>>>> 4e441a78
+from precon.helpers import (
+    flip, 
+    axis_vals_as_frame,
+    subset_shared_axis,
+)
 from precon.weights import reindex_weights_to_indices
 
 
