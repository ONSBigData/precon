--- conflicted
+++ resolved
@@ -1,16 +1,10 @@
 # -*- coding: utf-8 -*-
-<<<<<<< HEAD
-from typing import Sequence, Union, Optional
-=======
-from typing import Optional, Callable, Union
+from typing import Optional, Callable, Union, Sequence
 
 import numpy as np
 import pandas as pd
 from pandas._typing import Level
->>>>>>> 4e441a78
-
-import pandas as pd
-from pandas._typing import Level
+
 
 def reindex_and_fill(df, other, first='ffill', axis=0):
     """Reindex and fill the DataFrame or Series by given index and axis.
