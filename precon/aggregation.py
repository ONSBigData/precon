--- conflicted
+++ resolved
@@ -12,11 +12,11 @@
 )
 
 from precon.weights import get_weight_shares, reindex_weights_to_indices
-<<<<<<< HEAD
-from precon.helpers import flip, subset_shared_axis
-=======
-from precon.helpers import flip, axis_slice
->>>>>>> 4e441a78
+from precon.helpers import (
+    flip,
+    subset_shared_axis,
+    axis_slice,
+)
 from precon._validation import _handle_axis
 
 
@@ -77,15 +77,10 @@
     # axis before aggregating.
     weights = reindex_weights_to_indices(weights, indices, flip(axis))
 
-<<<<<<< HEAD
-    # Ensure zero or NA indices have zero weight.
-    weights = weights.mask(indices.isna() | indices.eq(0), 0)
-=======
     # Ensure zero, NA and inf indices have zero weight so weight shares
     # calculation reflects the indices being excluded.
     zero_weights_mask = indices.isin([0, np.nan, np.inf])
     masked_weights = weights.mask(zero_weights_mask, 0)
->>>>>>> 4e441a78
 
     # Except where all indices are zero, NA and inf.
     slice_ = axis_slice(zero_weights_mask.all(axis), flip(axis))
