--- conflicted
+++ resolved
@@ -1,13 +1,11 @@
 # -*- coding: utf-8 -*-
 
 import pandas as pd
-<<<<<<< HEAD
+
 from precon.helpers import reindex_and_fill, axis_flip, _get_end_year
-=======
-from precon.helpers import reindex_and_fill, axis_flip
 from precon._error_handling import _handle_axis, _check_valid_pandas_arg
 from precon.validation import validate_args
->>>>>>> 9a8146e4
+
 
 # @validate_args
 def get_weight_shares(weights, axis=1):
